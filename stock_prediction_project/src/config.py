# src/config.py

# --- Cấu hình chung cho ứng dụng Spark ---
SPARK_APP_NAME = "StockPricePredictionPySpark"

# --- Đường dẫn dữ liệu (bên trong container, tương đối với WORKDIR /app) ---
DATA_DIR = "data" # Đường dẫn đến thư mục data, tương đối với /app
MODELS_DIR = "models" # Đường dẫn đến thư thư mục models, tương đối với /app

# Đường dẫn cụ thể cho các tệp dữ liệu huấn luyện/kiểm thử (vẫn dùng CSV cho training)
TRAIN_PRICES_FILE = f"{DATA_DIR}/prices.csv"
TRAIN_ARTICLES_FILE = f"{DATA_DIR}/articles.csv"

# Đường dẫn cụ thể cho các tệp dữ liệu dự đoán (Sẽ đọc từ Kafka thay vì file tĩnh này)
# Tuy nhiên, vẫn giữ biến này cho mục đích tham khảo hoặc fallback
PREDICT_PRICES_FILE = f"{DATA_DIR}/new_prices.csv"
PREDICT_ARTICLES_FILE = f"{DATA_DIR}/new_articles.csv"

# Đường dẫn để lưu/tải mô hình đã huấn luyện
SAVED_REGRESSION_MODEL_PATH = f"{MODELS_DIR}/stock_prediction_pipeline_model_regression" # Đã sửa tên biến cho rõ ràng

# --- Cấu hình tiền xử lý ---
TEXT_INPUT_COLUMN = "full_article_text"
<<<<<<< HEAD
NUMERICAL_INPUT_COLUMNS = ["open_price", "close_price"]
FEATURES_OUTPUT_COLUMN = "features" 
LABEL_OUTPUT_COLUMN = "label" 
=======
NUMERICAL_INPUT_COLUMNS = ["open_price"]
FEATURES_OUTPUT_COLUMN = "features"
# LABEL_OUTPUT_COLUMN chỉ dùng cho training, không cần cho prediction streaming
# LABEL_OUTPUT_COLUMN = "label"
>>>>>>> b642dcdb

HASHING_TF_NUM_FEATURES = 10000

VIETNAMESE_STOPWORDS = [
    "và", "là", "có", "của", "trong", "cho", "đến", "khi", "thì", "mà", "ở", "tại",
    "này", "đó", "các", "những", "một", "hai", "ba", "bốn", "năm", "sáu", "bảy", "tám", "chín", "mười",
    "được", "bị", "do", "vì", "nên", "nhưng", "nếu", "thế", "đã", "sẽ", "đang", "rằng", "vẫn",
    "để", "không", "có_thể", "cũng", "với", "như", "về", "sau", "trước", "trên", "dưới",
    "ông", "bà", "anh", "chị", "em", "tôi", "chúng_tôi", "bạn", "họ", "ai", "gì",
    "ngày", "tháng", "năm", "theo", "tuy_nhiên", "tuyệt_vời", "bao_gồm", "thực_sự",
    "vào", "ra", "lên", "xuống", "qua", "lại", "từ", "chỉ", "còn", "mới", "rất", "quá",
    "điều", "việc", "người", "cách", "khác", "phải", "luôn", "bao_giờ", "hơn", "nhất"
]
<<<<<<< HEAD
ARTICLE_SEPARATOR = "<s>" 
=======
ARTICLE_SEPARATOR = " --- "
>>>>>>> b642dcdb

# --- Cấu hình huấn luyện mô hình (vẫn dùng cho chế độ train) ---
TRAIN_TEST_SPLIT_RATIO = [0.8, 0.2]
RANDOM_SEED = 42

LOGISTIC_REGRESSION_MAX_ITER = 100
LOGISTIC_REGRESSION_REG_PARAM = 0.01

# --- Cấu hình đánh giá (vẫn dùng cho chế độ train) ---
EVALUATOR_METRIC_NAME_ROC = "areaUnderROC"
EVALUATOR_METRIC_NAME_PR = "areaUnderPR"

# --- Cấu hình Kafka ---
KAFKA_BROKER = "kafka:9092" # Tên service 'kafka' trong docker-compose và port mặc định
NEWS_ARTICLES_TOPIC = "news_articles" # Topic Kafka cho dữ liệu bài báo mới
STOCK_PRICES_TOPIC = "stock_prices" # Topic Kafka cho dữ liệu giá mới (tùy chọn, nếu stream cả giá)

# --- Cấu hình Elasticsearch ---
ELASTICSEARCH_HOST = "elasticsearch" # Tên service 'elasticsearch' trong docker-compose
ELASTICSEARCH_PORT = "9200" # Port mặc định của Elasticsearch
ES_PREDICTION_INDEX = "stock_predictions" # Index trong Elasticsearch để lưu kết quả dự đoán
# Cấu hình cho Spark-Elasticsearch connector (cần cho Spark để ghi dữ liệu)
ES_NODES = ELASTICSEARCH_HOST # Hoặc "http://elasticsearch:9200" tùy cấu hình connector
ES_PORT = ELASTICSEARCH_PORT

if __name__ == "__main__":
    print(f"Tên ứng dụng Spark: {SPARK_APP_NAME}")
    print(f"Đường dẫn tệp giá huấn luyện (trong container): {TRAIN_PRICES_FILE}")
    print(f"Đường dẫn lưu mô hình (trong container): {SAVED_REGRESSION_MODEL_PATH}")
    print(f"Số lượng features cho HashingTF: {HASHING_TF_NUM_FEATURES}")
    print(f"Tỷ lệ chia train/test: {TRAIN_TEST_SPLIT_RATIO}")
    print(f"Một vài từ dừng tiếng Việt đầu tiên: {VIETNAMESE_STOPWORDS[:5]}")
    print(f"Kafka Broker: {KAFKA_BROKER}")
    print(f"Kafka Topic Bài báo: {NEWS_ARTICLES_TOPIC}")
    print(f"Elasticsearch Host: {ELASTICSEARCH_HOST}")
    print(f"Elasticsearch Port: {ELASTICSEARCH_PORT}")
    print(f"Elasticsearch Prediction Index: {ES_PREDICTION_INDEX}")<|MERGE_RESOLUTION|>--- conflicted
+++ resolved
@@ -21,16 +21,9 @@
 
 # --- Cấu hình tiền xử lý ---
 TEXT_INPUT_COLUMN = "full_article_text"
-<<<<<<< HEAD
 NUMERICAL_INPUT_COLUMNS = ["open_price", "close_price"]
 FEATURES_OUTPUT_COLUMN = "features" 
 LABEL_OUTPUT_COLUMN = "label" 
-=======
-NUMERICAL_INPUT_COLUMNS = ["open_price"]
-FEATURES_OUTPUT_COLUMN = "features"
-# LABEL_OUTPUT_COLUMN chỉ dùng cho training, không cần cho prediction streaming
-# LABEL_OUTPUT_COLUMN = "label"
->>>>>>> b642dcdb
 
 HASHING_TF_NUM_FEATURES = 10000
 
@@ -44,11 +37,7 @@
     "vào", "ra", "lên", "xuống", "qua", "lại", "từ", "chỉ", "còn", "mới", "rất", "quá",
     "điều", "việc", "người", "cách", "khác", "phải", "luôn", "bao_giờ", "hơn", "nhất"
 ]
-<<<<<<< HEAD
 ARTICLE_SEPARATOR = "<s>" 
-=======
-ARTICLE_SEPARATOR = " --- "
->>>>>>> b642dcdb
 
 # --- Cấu hình huấn luyện mô hình (vẫn dùng cho chế độ train) ---
 TRAIN_TEST_SPLIT_RATIO = [0.8, 0.2]
