--- conflicted
+++ resolved
@@ -8,15 +8,6 @@
 
 # Import cấu hình sử dụng absolute import để đảm bảo import đúng module
 try:
-<<<<<<< HEAD
-    from src.data_loader import get_spark_session, load_stock_prices, load_news_articles, join_data
-except ImportError:
-    print("Hãy đảm bảo data_loader.py nằm trong thư mục src/ và có thể import.")
-    # Cung cấp một giải pháp thay thế đơn giản nếu không tìm thấy
-    def get_spark_session(app_name="DefaultApp"):
-        return SparkSession.builder.appName(app_name).master("local[*]").getOrCreate()
-    # Các hàm load_... và join_data sẽ cần được định nghĩa hoặc import đúng cách
-=======
     from src import config
     ES_PREDICTION_INDEX = config.ES_PREDICTION_INDEX
     ES_NODES = config.ES_NODES
@@ -28,7 +19,6 @@
     ES_NODES = "localhost" # Fallback
     ES_PORT = "9200" # Fallback
 
->>>>>>> b642dcdb
 
 def load_prediction_model(model_path):
     """
