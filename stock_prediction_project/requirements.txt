pyspark==3.4.1
<<<<<<< HEAD
PyYAML==6.0 
numpy==1.24.4
spark-nlp==5.1.1
=======
PyYAML==6.0
numpy==1.24.4
# Thêm thư viện cho Kafka và Elasticsearch
kafka-python==2.0.2 # Thư viện Python cho Kafka producer/consumer
elasticsearch==8.11.0 # Thư viện Python cho Elasticsearch client
requests==2.31.0
>>>>>>> b642dcdb
<|MERGE_RESOLUTION|>--- conflicted
+++ resolved
@@ -1,13 +1,7 @@
 pyspark==3.4.1
-<<<<<<< HEAD
-PyYAML==6.0 
-numpy==1.24.4
-spark-nlp==5.1.1
-=======
 PyYAML==6.0
 numpy==1.24.4
 # Thêm thư viện cho Kafka và Elasticsearch
 kafka-python==2.0.2 # Thư viện Python cho Kafka producer/consumer
 elasticsearch==8.11.0 # Thư viện Python cho Elasticsearch client
-requests==2.31.0
->>>>>>> b642dcdb
+requests==2.31.0